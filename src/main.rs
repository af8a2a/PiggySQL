use std::path::PathBuf;

use piggysql::{
    server::Server,
    storage::engine::{
        bitcask::BitCask,
        lsm::{lsm_storage::LsmStorageOptions, LSM},
        memory::Memory,
        sled_store::SledStore,
    },
    CONFIG_MAP,
};
use tracing::Level;
use tracing_subscriber::FmtSubscriber;

#[tokio::main(worker_threads = 8)]
async fn main() {
    let subscriber = FmtSubscriber::builder()
        // all spans/events with a level higher than TRACE (e.g, debug, info, warn, etc.)
        // will be written to stdout.
        .with_max_level(Level::DEBUG)
        // completes the builder.
        .finish();
    tracing::subscriber::set_global_default(subscriber).expect("setting default subscriber failed");
    let filename = CONFIG_MAP.get("filename").unwrap();
    let engine = CONFIG_MAP.get("engine").unwrap();
    match engine.as_str() {
        "sled" => {
            let store = SledStore::new(PathBuf::from(filename)).unwrap();
            let server = Server::new(store).await.unwrap();
            Server::run(server).await;
        }
        "bitcask" => {
            let store = BitCask::new(PathBuf::from(filename)).unwrap();
            let server = Server::new(store).await.unwrap();
            Server::run(server).await;
        }
        "lsm" => {
<<<<<<< HEAD
            // let bloom_enable = setting_map
            //     .get("bloom_filter")
            //     .unwrap()
            //     .parse::<bool>()
            //     .expect("bloom_filter must be true or false");
            // let bloom_false_positive_rate = setting_map
            //     .get("bloom_false_positive_rate")
            //     .cloned()
            //     .unwrap_or("0.01".to_string())
            //     .parse::<f64>()
            //     .unwrap_or(0.01);

            let option = LsmStorageOptions::default();
                // .with_enable_bloom(bloom_enable)
                // .with_bloom_false_positive_rate(bloom_false_positive_rate);
=======
            let bloom_enable = CONFIG_MAP
                .get("bloom_filter")
                .unwrap()
                .parse::<bool>()
                .expect("bloom_filter must be true or false");
            let bloom_false_positive_rate = CONFIG_MAP
                .get("bloom_false_positive_rate")
                .cloned()
                .unwrap_or("0.01".to_string())
                .parse::<f64>()
                .unwrap_or(0.01);
            let compaction = CONFIG_MAP.get("compaction").unwrap().clone();
            let option = match compaction.as_str() {
                "leveled" => LsmStorageOptions::leveled_compaction()
                    .with_enable_bloom(bloom_enable)
                    .with_bloom_false_positive_rate(bloom_false_positive_rate),
                "simple" => LsmStorageOptions::default()
                    .with_enable_bloom(bloom_enable)
                    .with_bloom_false_positive_rate(bloom_false_positive_rate),
                _ => LsmStorageOptions::no_compaction()
                    .with_enable_bloom(bloom_enable)
                    .with_bloom_false_positive_rate(bloom_false_positive_rate),
            };
>>>>>>> 7436e836
            let store = LSM::new(PathBuf::from(filename), option);
            let server = Server::new(store).await.unwrap();
            Server::run(server).await;
        }
        _ => {
            //fallback
            let store = Memory::new();
            let server = Server::new(store).await.unwrap();
            Server::run(server).await;
        }
    };
}<|MERGE_RESOLUTION|>--- conflicted
+++ resolved
@@ -36,23 +36,6 @@
             Server::run(server).await;
         }
         "lsm" => {
-<<<<<<< HEAD
-            // let bloom_enable = setting_map
-            //     .get("bloom_filter")
-            //     .unwrap()
-            //     .parse::<bool>()
-            //     .expect("bloom_filter must be true or false");
-            // let bloom_false_positive_rate = setting_map
-            //     .get("bloom_false_positive_rate")
-            //     .cloned()
-            //     .unwrap_or("0.01".to_string())
-            //     .parse::<f64>()
-            //     .unwrap_or(0.01);
-
-            let option = LsmStorageOptions::default();
-                // .with_enable_bloom(bloom_enable)
-                // .with_bloom_false_positive_rate(bloom_false_positive_rate);
-=======
             let bloom_enable = CONFIG_MAP
                 .get("bloom_filter")
                 .unwrap()
@@ -76,7 +59,6 @@
                     .with_enable_bloom(bloom_enable)
                     .with_bloom_false_positive_rate(bloom_false_positive_rate),
             };
->>>>>>> 7436e836
             let store = LSM::new(PathBuf::from(filename), option);
             let server = Server::new(store).await.unwrap();
             Server::run(server).await;

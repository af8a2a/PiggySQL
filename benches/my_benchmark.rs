use criterion::{criterion_group, criterion_main, Criterion};
use piggysql::{
    db::Database,
    errors::*,
    storage::{
        engine::{lsm::BitCask, memory::Memory, sled_store::SledStore},
        MVCCLayer,
    },
};
use tempfile::{tempdir, tempdir_in};

async fn data_source() -> Result<Database<MVCCLayer<Memory>>> {
    let db = Database::new(MVCCLayer::new(Memory::new()))?;

    db.run(
        "CREATE TABLE BenchTable(
            id INT PRIMARY KEY,
            val INT);
            ",
    )
    .await?;
    let mut batch = String::new();
    for i in 0..100000 {
        batch += format!("({},{})", i, i).as_str();
        batch += ","
    }
    batch += format!("({},{})", 100001, 100001).as_str();

    db.run(&format!("INSERT INTO BenchTable VALUES {}", batch))
        .await?;
    Ok(db)
}
async fn data_source_bitcask() -> Result<Database<MVCCLayer<BitCask>>> {
    let path = tempdir::TempDir::new("piggydb")
        .unwrap()
        .path()
        .join("piggydb");
    let db = Database::new(MVCCLayer::new(BitCask::new(path)?))?;

    db.run(
        "CREATE TABLE BenchTable(
            id INT PRIMARY KEY,
            val INT);
            ",
    )
    .await?;
    let mut batch = String::new();
    for i in 0..100000 {
        batch += format!("({},{})", i, i).as_str();
        batch += ","
    }
    batch += format!("({},{})", 100001, 100001).as_str();

    db.run(&format!("INSERT INTO BenchTable VALUES {}", batch))
        .await?;
    Ok(db)
}
async fn data_source_sled() -> Result<Database<MVCCLayer<SledStore>>> {
    let path = tempdir::TempDir::new("piggydb")
        .unwrap()
        .path()
        .join("piggydb");
    let db = Database::new(MVCCLayer::new(SledStore::new(path)?))?;

    db.run(
        "CREATE TABLE BenchTable(
            id INT PRIMARY KEY,
            val INT);
            ",
    )
    .await?;
    let mut batch = String::new();
    for i in 0..100000 {
        batch += format!("({},{})", i, i).as_str();
        batch += ","
    }
    batch += format!("({},{})", 100001, 100001).as_str();

    db.run(&format!("INSERT INTO BenchTable VALUES {}", batch))
        .await?;
    Ok(db)
}
pub async fn primary_key_benchmark_100000(engine: &Database<MVCCLayer<Memory>>) -> Result<()> {
    let _ = engine
        .run("SELECT * FROM BenchTable where id=90000")
        .await?;
    Ok(())
}
pub async fn without_primary_key_benchmark_100000(
    engine: &Database<MVCCLayer<Memory>>,
) -> Result<()> {
    let _ = engine
        .run("SELECT * FROM BenchTable where val=90000")
        .await?;
    Ok(())
}
pub async fn si_key_benchmark_100000(engine: &Database<MVCCLayer<Memory>>) -> Result<()> {
    let mut txn = engine.new_transaction().await?;
    let _ = txn.run("SELECT * FROM BenchTable where val=90000").await?;
    Ok(())
}

pub async fn ssi_key_benchmark_100000(engine: &Database<MVCCLayer<Memory>>) -> Result<()> {
    let mut txn = engine.new_transaction().await?;
    txn.run("set isolation = serializable").await?;
    let _ = txn.run("SELECT * FROM BenchTable where val=90000").await?;
    Ok(())
}

pub async fn bitcask_benchmark_100000(engine: &Database<MVCCLayer<BitCask>>) -> Result<()> {
    let _ = engine
        .run("SELECT * FROM BenchTable where val=90000")
        .await?;
    Ok(())
}
pub async fn sled_benchmark_100000(engine: &Database<MVCCLayer<SledStore>>) -> Result<()> {
    let _ = engine
        .run("SELECT * FROM BenchTable where val=90000")
        .await?;
    Ok(())
}
<<<<<<< HEAD

=======
>>>>>>> c596360e
fn criterion_benchmark(c: &mut Criterion) {
    let rt = tokio::runtime::Builder::new_multi_thread()
        .worker_threads(8)
        .enable_all()
        .build()
        .unwrap();
    let engine = rt.block_on(async { data_source().await.unwrap() });
    let bitcask = rt.block_on(async { data_source_bitcask().await.unwrap() });
<<<<<<< HEAD
    let sled = rt.block_on(async { data_source_sled().await.unwrap() });

=======
    let sled=rt.block_on(async { data_source_sled().await.unwrap() });
>>>>>>> c596360e
    c.bench_function("select rows with primary key", |b| {
        b.to_async(&rt)
            .iter(|| async { primary_key_benchmark_100000(&engine).await })
    });
    c.bench_function("select rows without primary key", |b| {
        b.to_async(&rt)
            .iter(|| async { without_primary_key_benchmark_100000(&engine).await })
    });
    c.bench_function("transaction in Snapshot isolation", |b| {
        b.to_async(&rt)
            .iter(|| async { si_key_benchmark_100000(&engine).await })
    });
    c.bench_function("transaction in Serializable Snapshot isolation", |b| {
        b.to_async(&rt)
            .iter(|| async { ssi_key_benchmark_100000(&engine).await })
    });
    c.bench_function("bitcask benchmark select rows with primary key", |b| {
        b.to_async(&rt)
            .iter(|| async { bitcask_benchmark_100000(&bitcask).await })
    });
    c.bench_function("sled benchmark select rows with primary key", |b| {
        b.to_async(&rt)
            .iter(|| async { sled_benchmark_100000(&sled).await })
    });

}
criterion_group!(
    name = benches;
    config = Criterion::default()
    .sample_size(10)
    .measurement_time(std::time::Duration::from_secs(30))
    ;
    targets = criterion_benchmark
);
criterion_main!(benches);<|MERGE_RESOLUTION|>--- conflicted
+++ resolved
@@ -119,10 +119,7 @@
         .await?;
     Ok(())
 }
-<<<<<<< HEAD
 
-=======
->>>>>>> c596360e
 fn criterion_benchmark(c: &mut Criterion) {
     let rt = tokio::runtime::Builder::new_multi_thread()
         .worker_threads(8)
@@ -131,12 +128,9 @@
         .unwrap();
     let engine = rt.block_on(async { data_source().await.unwrap() });
     let bitcask = rt.block_on(async { data_source_bitcask().await.unwrap() });
-<<<<<<< HEAD
     let sled = rt.block_on(async { data_source_sled().await.unwrap() });
 
-=======
     let sled=rt.block_on(async { data_source_sled().await.unwrap() });
->>>>>>> c596360e
     c.bench_function("select rows with primary key", |b| {
         b.to_async(&rt)
             .iter(|| async { primary_key_benchmark_100000(&engine).await })

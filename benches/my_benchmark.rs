--- conflicted
+++ resolved
@@ -160,11 +160,7 @@
         .unwrap();
     // let engine = rt.block_on(async { data_source().await.unwrap() });
     // let bitcask = rt.block_on(async { data_source_bitcask().await.unwrap() });
-<<<<<<< HEAD
     let lsm=rt.block_on(async { data_source_lsm().await.unwrap() });
-=======
-    let lsm = rt.block_on(async { data_source_lsm().await.unwrap() });
->>>>>>> 7436e836
     // let sled = rt.block_on(async { data_source_sled().await.unwrap() });
     // c.bench_function("select rows with primary key", |b| {
     //     b.to_async(&rt)
